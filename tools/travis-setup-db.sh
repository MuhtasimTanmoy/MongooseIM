--- conflicted
+++ resolved
@@ -19,11 +19,7 @@
         -e MYSQL_USER=ejabberd \
         -e MYSQL_PASSWORD=$TRAVIS_DB_PASSWORD \
         -v ${SQLDIR}/mysql.sql:/docker-entrypoint-initdb.d/mysql.sql:ro \
-<<<<<<< HEAD
-        -p 3306:3306 --name=mysql mysql
-=======
         -p 3306:3306 --name=mongooseim-mysql mysql
->>>>>>> d20ec883
 
 elif [ $DB = 'pgsql' ]; then
     echo "Configuring postgres"
@@ -50,9 +46,8 @@
     docker run -d -p 8087:8087 -p 8098:8098 \
         -e DOCKER_RIAK_BACKEND=leveldb \
         -e DOCKER_RIAK_CLUSTER_SIZE=1 \
-<<<<<<< HEAD
-        --name=riak riak
-    tools/wait_for_riak.sh || docker logs riak
+        --name=mongooseim-riak riak
+    tools/wait_for_service.sh mongooseim-riak 8098 || docker logs riak
     tools/setup_riak
 
 elif [ $DB = 'cassandra' ]; then
@@ -64,9 +59,4 @@
         --link cassandra:cassandra \
         cassandra:${CASSANDRA_VERSION} \
         sh -c 'exec cqlsh "$CASSANDRA_PORT_9042_TCP_ADDR" -f /cassandra.cql'
-=======
-        --name=mongooseim-riak riak
-    tools/wait_for_service.sh mongooseim-riak 8098 || docker logs riak
-    tools/setup_riak
->>>>>>> d20ec883
 fi