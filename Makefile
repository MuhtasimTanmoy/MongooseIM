.PHONY: rel deps test show_test_results

EJABBERD_DIR = apps/ejabberd
EJD_INCLUDE = $(EJABBERD_DIR)/include
EJD_PRIV = $(EJABBERD_DIR)/priv
XEP_TOOL = tools/xep_tool
EJD_EBIN = $(EJABBERD_DIR)/ebin
DEVNODES = node1 node2 fed1

all: deps compile

compile: rebar
	./rebar $(OPTS) compile > $@.log 2>&1 || (cat $@.log; exit 1)

deps: rebar
	./rebar get-deps > $@.log 2>&1 || (cat $@.log; exit 1)

clean: rebar
	rm -rf apps/*/logs
	./rebar clean

quick_compile: rebar
	./rebar $(OPTS) compile skip_deps=true > $@.log 2>&1 || (cat $@.log; exit 1)

reload: quick_compile
	@E=`ls ./rel/mongooseim/lib/ | grep ejabberd-2 | sort -r | head -n 1` ;\
	rsync -uW ./apps/ejabberd/ebin/*beam ./rel/mongooseim/lib/$$E/ebin/ ;\

reload_dev: quick_compile
	@for NODE in $(DEVNODES); do \
		E=`ls ./dev/mongooseim_$$NODE/lib/ | grep ejabberd-2 | sort -r | head -n 1` ;\
		rsync -uW ./apps/ejabberd/ebin/*beam ./dev/mongooseim_$$NODE/lib/$$E/ebin/ ;\
	done

ct: deps quick_compile
	@(if [ "$(SUITE)" ]; then ./rebar ct suite=$(SUITE) skip_deps=true;\
		else ./rebar ct skip_deps=true; fi) > $@.log 2>&1 || (cat $@.log; exit 1)

# This compiles and runs one test suite. For quick feedback/TDD.
# Example:
# $ make qct SUITE=amp_resolver_SUITE
qct:
	mkdir -p /tmp/ct_log
	@if [ "$(SUITE)" ]; then ct_run -pa apps/*/ebin -pa deps/*/ebin -pa ebin -dir apps/*/test\
        -I apps/*/include -I apps/*/src -logdir /tmp/ct_log -suite $(SUITE)_SUITE -noshell;\
	else ct_run -pa apps/*/ebin -pa deps/*/ebin -pa ebin -dir apps/*/test\
        -I apps/*/include -I apps/*/src -logdir /tmp/ct_log -noshell; fi

test: test_deps
	cd test/ejabberd_tests; make test

test_preset: test_deps
	cd test/ejabberd_tests; make test_preset


run: deps compile quickrun

quickrun: etc/ejabberd.cfg etc/app.config certs_priv
	erl -sname mongooseim@localhost -setcookie ejabberd \
		-pa ebin deps/*/ebin apps/*/ebin -config etc/app.config \
		-s mongooseim

etc/ejabberd.cfg:
	@mkdir -p $(@D)
	tools/generate_cfg.es etc/ejabberd.cfg rel/files/ejabberd.cfg

etc/app.config:
	@mkdir -p $(@D)
	tools/generate_cfg.es etc/app.config rel/files/app.config

cover_test: test_deps
	cd test/ejabberd_tests; make cover_test

cover_test_preset: test_deps
	cd test/ejabberd_tests; make cover_test_preset

quicktest: test_deps
	cd test/ejabberd_tests; make quicktest

show_test_results:
	$$BROWSER `ls -td test/ct_report/ct_run.test@*/index.html | head -n 1` & disown

eunit: rebar deps
	./rebar compile
	./rebar skip_deps=true eunit

configure:
	./tools/configure $(filter-out $@,$(MAKECMDGOALS))

rel: certs rebar deps configure.out rel/vars.config
	. ./configure.out && ./rebar compile generate -f

rel/vars.config: rel/vars.config.in rel/configure.vars.config
	cat $^ > $@

## Don't allow these files to go out of sync!
configure.out rel/configure.vars.config:
	./tools/configure with-all

devrel: certs $(DEVNODES)

$(DEVNODES): rebar deps compile deps_dev configure.out rel/vars.config
	@echo "building $@"
<<<<<<< HEAD
	(cd rel && ../rebar generate -f target_dir=../dev/mongooseim_$@ overlay_vars=./reltool_vars/$@_vars.config) \
		> $@.log 2>&1 || (cat $@.log; exit 1)
=======
	(. ./configure.out && \
	 cd rel && \
	 ../rebar generate -f target_dir=../dev/mongooseim_$@ overlay_vars=./reltool_vars/$@_vars.config)
>>>>>>> aa914f95
	cp -R `dirname $(shell ./readlink.sh $(shell which erl))`/../lib/tools-* dev/mongooseim_$@/lib/

deps_dev:
	mkdir -p dev

devclean:
	-@rm -rf dev/* > /dev/null 2>&1

cover_report: /tmp/mongoose_combined.coverdata
	erl -noshell -pa apps/*/ebin deps/*/ebin -eval 'ecoveralls:travis_ci("$?"), init:stop()' \
		> $@.log 2>&1 || (cat $@.log; exit 1)

relclean:
	rm -rf rel/mongooseim

certs: fake_cert.pem fake_server.pem

certs_priv: certs
	@mkdir -p priv/ssl
	@cp fake_*.pem priv/ssl

fake_cert.pem:
	openssl req \
	-x509 -nodes -days 365 \
	-subj '/C=PL/ST=ML/L=Krakow/CN=mongoose-im' \
	-newkey rsa:2048 -keyout fake_key.pem -out fake_cert.pem

fake_server.pem:
	cat fake_cert.pem fake_key.pem > fake_server.pem

include dialyzer.mk

xeplist: escript
	escript $(XEP_TOOL)/xep_tool.escript markdown $(EJD_EBIN)

test_deps:
	cd test/ejabberd_tests; make get-deps

%:
	@:

install: configure.out rel
	@. ./configure.out && tools/install

include tools/cd_tools/cd-targets<|MERGE_RESOLUTION|>--- conflicted
+++ resolved
@@ -101,14 +101,10 @@
 
 $(DEVNODES): rebar deps compile deps_dev configure.out rel/vars.config
 	@echo "building $@"
-<<<<<<< HEAD
-	(cd rel && ../rebar generate -f target_dir=../dev/mongooseim_$@ overlay_vars=./reltool_vars/$@_vars.config) \
-		> $@.log 2>&1 || (cat $@.log; exit 1)
-=======
 	(. ./configure.out && \
 	 cd rel && \
-	 ../rebar generate -f target_dir=../dev/mongooseim_$@ overlay_vars=./reltool_vars/$@_vars.config)
->>>>>>> aa914f95
+	 ../rebar generate -f target_dir=../dev/mongooseim_$@ overlay_vars=./reltool_vars/$@_vars.config) \
+		> $@.log 2>&1 || (cat $@.log; exit 1)
 	cp -R `dirname $(shell ./readlink.sh $(shell which erl))`/../lib/tools-* dev/mongooseim_$@/lib/
 
 deps_dev:
