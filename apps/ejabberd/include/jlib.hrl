%%%----------------------------------------------------------------------
%%%
%%% ejabberd, Copyright (C) 2002-2011   ProcessOne
%%%
%%% This program is free software; you can redistribute it and/or
%%% modify it under the terms of the GNU General Public License as
%%% published by the Free Software Foundation; either version 2 of the
%%% License, or (at your option) any later version.
%%%
%%% This program is distributed in the hope that it will be useful,
%%% but WITHOUT ANY WARRANTY; without even the implied warranty of
%%% MERCHANTABILITY or FITNESS FOR A PARTICULAR PURPOSE.  See the GNU
%%% General Public License for more details.
%%%
%%% You should have received a copy of the GNU General Public License
%%% along with this program; if not, write to the Free Software
%%% Foundation, Inc., 59 Temple Place, Suite 330, Boston, MA
%%% 02111-1307 USA
%%%
%%%----------------------------------------------------------------------
-ifndef(MONGOOSEIM_JLIB_HRL).
-define(MONGOOSEIM_JLIB_HRL, true).

%% Load record definitions.
-include_lib("exml/include/exml.hrl").

-define(NS_DISCO_ITEMS,  <<"http://jabber.org/protocol/disco#items">>).
-define(NS_DISCO_INFO,   <<"http://jabber.org/protocol/disco#info">>).
-define(NS_VCARD,        <<"vcard-temp">>).
-define(NS_VCARD_UPDATE, <<"vcard-temp:x:update">>).
-define(NS_AUTH,         <<"jabber:iq:auth">>).
-define(NS_AUTH_ERROR,   <<"jabber:iq:auth:error">>).
-define(NS_REGISTER,     <<"jabber:iq:register">>).
-define(NS_SEARCH,       <<"jabber:iq:search">>).
-define(NS_ROSTER,       <<"jabber:iq:roster">>).
-define(NS_ROSTER_VER,   <<"urn:xmpp:features:rosterver">>).
-define(NS_PRIVACY,      <<"jabber:iq:privacy">>).
-define(NS_BLOCKING,     <<"urn:xmpp:blocking">>).
-define(NS_PRIVATE,      <<"jabber:iq:private">>).
-define(NS_VERSION,      <<"jabber:iq:version">>).
-define(NS_TIME90,       <<"jabber:iq:time">>). % TODO: Remove once XEP-0090 is Obsolete
-define(NS_TIME,         <<"urn:xmpp:time">>).
-define(NS_LAST,         <<"jabber:iq:last">>).
-define(NS_XDATA,        <<"jabber:x:data">>).
-define(NS_IQDATA,       <<"jabber:iq:data">>).
-define(NS_DELAY91,      <<"jabber:x:delay">>). % TODO: Remove once XEP-0091 is Obsolete
-define(NS_DELAY,        <<"urn:xmpp:delay">>).
-define(NS_EXPIRE,       <<"jabber:x:expire">>).
-define(NS_EVENT,       <<"jabber:x:event">>).
-define(NS_CHATSTATES,  <<"http://jabber.org/protocol/chatstates">>).
-define(NS_XCONFERENCE, <<"jabber:x:conference">>).
-define(NS_STATS,       <<"http://jabber.org/protocol/stats">>).
-define(NS_MUC,         <<"http://jabber.org/protocol/muc">>).
-define(NS_MUC_S,       "http://jabber.org/protocol/muc").
-define(NS_MUC_USER,    <<"http://jabber.org/protocol/muc#user">>).
-define(NS_MUC_ADMIN,   <<"http://jabber.org/protocol/muc#admin">>).
-define(NS_MUC_OWNER,   <<"http://jabber.org/protocol/muc#owner">>).
-define(NS_MUC_UNIQUE,  <<"http://jabber.org/protocol/muc#unique">>).
-define(NS_MUC_REQUEST,  <<"http://jabber.org/protocol/muc#request">>).
-define(NS_PING,        <<"urn:xmpp:ping">>).
-define(NS_PUBSUB,      <<"http://jabber.org/protocol/pubsub">>).
-define(NS_PUBSUB_EVENT,<<"http://jabber.org/protocol/pubsub#event">>).
-define(NS_PUBSUB_OWNER,<<"http://jabber.org/protocol/pubsub#owner">>).
-define(NS_PUBSUB_NMI,  <<"http://jabber.org/protocol/pubsub#node-meta-info">>).
-define(NS_PUBSUB_ERRORS, <<"http://jabber.org/protocol/pubsub#errors">>).
-define(NS_PUBSUB_NODE_CONFIG,<<"http://jabber.org/protocol/pubsub#node_config">>).
-define(NS_PUBSUB_SUB_OPTIONS,<<"http://jabber.org/protocol/pubsub#subscribe_options">>).
-define(NS_PUBSUB_SUB_AUTH,<<"http://jabber.org/protocol/pubsub#subscribe_authorization">>).
-define(NS_PUBSUB_GET_PENDING, "http://jabber.org/protocol/pubsub#get-pending").
-define(NS_COMMANDS,    <<"http://jabber.org/protocol/commands">>).
-define(NS_BYTESTREAMS, <<"http://jabber.org/protocol/bytestreams">>).
-define(NS_ADMIN,       <<"http://jabber.org/protocol/admin">>).
-define(NS_SERVERINFO,  <<"http://jabber.org/network/serverinfo">>).

-define(NS_RSM,         <<"http://jabber.org/protocol/rsm">>).
-define(NS_EJABBERD_CONFIG,<<"ejabberd:config">>).

-define(NS_STREAM,       <<"http://etherx.jabber.org/streams">>).

-define(NS_STANZAS,     <<"urn:ietf:params:xml:ns:xmpp-stanzas">>).
-define(NS_STREAMS,     <<"urn:ietf:params:xml:ns:xmpp-streams">>).

-define(NS_TLS,        <<"urn:ietf:params:xml:ns:xmpp-tls">>).
-define(NS_TLS_BIN,         <<"urn:ietf:params:xml:ns:xmpp-tls">>).
-define(NS_SASL,       <<"urn:ietf:params:xml:ns:xmpp-sasl">>).
-define(NS_SASL_BIN,        <<"urn:ietf:params:xml:ns:xmpp-sasl">>).
-define(NS_SESSION,      <<"urn:ietf:params:xml:ns:xmpp-session">>).
-define(NS_BIND,         <<"urn:ietf:params:xml:ns:xmpp-bind">>).

-define(NS_FEATURE_IQAUTH, <<"http://jabber.org/features/iq-auth">>).
-define(NS_FEATURE_IQREGISTER, <<"http://jabber.org/features/iq-register">>).
-define(NS_FEATURE_COMPRESS,<<"http://jabber.org/features/compress">>).
-define(NS_FEATURE_MSGOFFLINE,<<"msgoffline">>).

-define(NS_COMPRESS,     <<"http://jabber.org/protocol/compress">>).
-define(NS_COMPRESS_BIN, <<"http://jabber.org/protocol/compress">>).

-define(NS_CAPS,         <<"http://jabber.org/protocol/caps">>).
-define(NS_SHIM,         <<"http://jabber.org/protocol/shim">>).
-define(NS_ADDRESS,      <<"http://jabber.org/protocol/address">>).

-define(NS_HTTPBIND,     <<"http://jabber.org/protocol/httpbind">>).

<<<<<<< HEAD
=======
-define(NS_STREAM_MGNT_3, <<"urn:xmpp:sm:3">>).

% TODO: remove<<"code" attribute (currently it used for backward-compatibility)
-define(STANZA_ERROR(Code, Type, Condition),
    {xmlel,<<"error">>,
     [{<<"code">>, Code}, {<<"type">>, Type}],
     [{xmlel, Condition, [{<<"xmlns">>, ?NS_STANZAS}], []}]}).
>>>>>>> b39c2804

-define(ERR_BAD_REQUEST,
        jlib:stanza_error(<<"400">>,<<"modify">>,<<"bad-request">>)).
-define(ERR_CONFLICT,
        jlib:stanza_error(<<"409">>,<<"cancel">>,<<"conflict">>)).
-define(ERR_FEATURE_NOT_IMPLEMENTED,
        jlib:stanza_error(<<"501">>,<<"cancel">>,<<"feature-not-implemented">>)).
-define(ERR_FORBIDDEN,
        jlib:stanza_error(<<"403">>,<<"auth">>,  <<"forbidden">>)).
-define(ERR_GONE,
        jlib:stanza_error(<<"302">>,<<"modify">>,<<"gone">>)).
-define(ERR_INTERNAL_SERVER_ERROR,
        jlib:stanza_error(<<"500">>,<<"wait">>,  <<"internal-server-error">>)).
-define(ERR_ITEM_NOT_FOUND,
        jlib:stanza_error(<<"404">>,<<"cancel">>,<<"item-not-found">>)).
-define(ERR_JID_MALFORMED,
        jlib:stanza_error(<<"400">>,<<"modify">>,<<"jid-malformed">>)).
-define(ERR_NOT_ACCEPTABLE,
        jlib:stanza_error(<<"406">>,<<"modify">>,<<"not-acceptable">>)).
-define(ERR_NOT_ALLOWED,
        jlib:stanza_error(<<"405">>,<<"cancel">>,<<"not-allowed">>)).
-define(ERR_NOT_AUTHORIZED,
        jlib:stanza_error(<<"401">>,<<"auth">>,  <<"not-authorized">>)).
-define(ERR_PAYMENT_REQUIRED,
        jlib:stanza_error(<<"402">>,<<"auth">>,  <<"payment-required">>)).
-define(ERR_RECIPIENT_UNAVAILABLE,
        jlib:stanza_error(<<"404">>,<<"wait">>,  <<"recipient-unavailable">>)).
-define(ERR_REDIRECT,
        jlib:stanza_error(<<"302">>,<<"modify">>,<<"redirect">>)).
-define(ERR_REGISTRATION_REQUIRED,
        jlib:stanza_error(<<"407">>,<<"auth">>,  <<"registration-required">>)).
-define(ERR_REMOTE_SERVER_NOT_FOUND,
        jlib:stanza_error(<<"404">>,<<"cancel">>,<<"remote-server-not-found">>)).
-define(ERR_REMOTE_SERVER_TIMEOUT,
        jlib:stanza_error(<<"504">>,<<"wait">>,  <<"remote-server-timeout">>)).
-define(ERR_RESOURCE_CONSTRAINT,
        jlib:stanza_error(<<"500">>,<<"wait">>,  <<"resource-constraint">>)).
-define(ERR_SERVICE_UNAVAILABLE,
        jlib:stanza_error(<<"503">>,<<"cancel">>,<<"service-unavailable">>)).
-define(ERR_SERVICE_UNAVAILABLE_WAIT,
        jlib:stanza_error(<<"502">>,<<"wait">>,<<"service-unavailable">>)).
-define(ERR_SUBSCRIPTION_REQUIRED,
        jlib:stanza_error(<<"407">>,<<"auth">>,  <<"subscription-required">>)).
-define(ERR_UNEXPECTED_REQUEST,
        jlib:stanza_error(<<"400">>,<<"wait">>,  <<"unexpected-request">>)).
-define(ERR_UNEXPECTED_REQUEST_CANCEL,
  jlib:stanza_error(<<"401">>,<<"cancel">>,<<"unexpected-request">>)).
%-define(ERR_,
%       jlib:stanza_error(<<"">>,<<"">>,<<"">>)).


-define(ERRT_BAD_REQUEST(Lang, Text),
        jlib:stanza_errort(<<"400">>,<<"modify">>,<<"bad-request">>, Lang, Text)).
-define(ERRT_CONFLICT(Lang, Text),
        jlib:stanza_errort(<<"409">>,<<"cancel">>,<<"conflict">>, Lang, Text)).
-define(ERRT_FEATURE_NOT_IMPLEMENTED(Lang, Text),
        jlib:stanza_errort(<<"501">>,<<"cancel">>,<<"feature-not-implemented">>, Lang, Text)).
-define(ERRT_FORBIDDEN(Lang, Text),
        jlib:stanza_errort(<<"403">>,<<"auth">>,  <<"forbidden">>, Lang, Text)).
-define(ERRT_GONE(Lang, Text),
        jlib:stanza_errort(<<"302">>,<<"modify">>,<<"gone">>, Lang, Text)).
-define(ERRT_INTERNAL_SERVER_ERROR(Lang, Text),
        jlib:stanza_errort(<<"500">>,<<"wait">>,  <<"internal-server-error">>, Lang, Text)).
-define(ERRT_ITEM_NOT_FOUND(Lang, Text),
        jlib:stanza_errort(<<"404">>,<<"cancel">>,<<"item-not-found">>, Lang, Text)).
-define(ERRT_JID_MALFORMED(Lang, Text),
        jlib:stanza_errort(<<"400">>,<<"modify">>,<<"jid-malformed">>, Lang, Text)).
-define(ERRT_NOT_ACCEPTABLE(Lang, Text),
        jlib:stanza_errort(<<"406">>,<<"modify">>,<<"not-acceptable">>, Lang, Text)).
-define(ERRT_NOT_ALLOWED(Lang, Text),
        jlib:stanza_errort(<<"405">>,<<"cancel">>,<<"not-allowed">>, Lang, Text)).
-define(ERRT_NOT_AUTHORIZED(Lang, Text),
        jlib:stanza_errort(<<"401">>,<<"auth">>,  <<"not-authorized">>, Lang, Text)).
-define(ERRT_PAYMENT_REQUIRED(Lang, Text),
        jlib:stanza_errort(<<"402">>,<<"auth">>,  <<"payment-required">>, Lang, Text)).
-define(ERRT_RECIPIENT_UNAVAILABLE(Lang, Text),
        jlib:stanza_errort(<<"404">>,<<"wait">>,  <<"recipient-unavailable">>, Lang, Text)).
-define(ERRT_REDIRECT(Lang, Text),
        jlib:stanza_errort(<<"302">>,<<"modify">>,<<"redirect">>, Lang, Text)).
-define(ERRT_REGISTRATION_REQUIRED(Lang, Text),
        jlib:stanza_errort(<<"407">>,<<"auth">>,  <<"registration-required">>, Lang, Text)).
-define(ERRT_REMOTE_SERVER_NOT_FOUND(Lang, Text),
        jlib:stanza_errort(<<"404">>,<<"cancel">>,<<"remote-server-not-found">>, Lang, Text)).
-define(ERRT_REMOTE_SERVER_TIMEOUT(Lang, Text),
        jlib:stanza_errort(<<"504">>,<<"wait">>,  <<"remote-server-timeout">>, Lang, Text)).
-define(ERRT_RESOURCE_CONSTRAINT(Lang, Text),
        jlib:stanza_errort(<<"500">>,<<"wait">>,  <<"resource-constraint">>, Lang, Text)).
-define(ERRT_SERVICE_UNAVAILABLE(Lang, Text),
        jlib:stanza_errort(<<"503">>,<<"cancel">>,<<"service-unavailable">>, Lang, Text)).
-define(ERRT_SUBSCRIPTION_REQUIRED(Lang, Text),
        jlib:stanza_errort(<<"407">>,<<"auth">>,  <<"subscription-required">>, Lang, Text)).
-define(ERRT_UNEXPECTED_REQUEST(Lang, Text),
        jlib:stanza_errort(<<"400">>,<<"wait">>,  <<"unexpected-request">>, Lang, Text)).

% Auth stanza errors
-define(ERR_AUTH_NO_RESOURCE_PROVIDED(Lang),
        ?ERRT_NOT_ACCEPTABLE(Lang,<<"No resource provided">>)).
-define(ERR_AUTH_BAD_RESOURCE_FORMAT(Lang),
        ?ERRT_NOT_ACCEPTABLE(Lang,<<"Illegal resource format">>)).
-define(ERR_AUTH_RESOURCE_CONFLICT(Lang),
        ?ERRT_CONFLICT(Lang,<<"Resource conflict">>)).


-define(SERR_BAD_FORMAT,
        jlib:stream_error(<<"bad-format">>)).
-define(SERR_BAD_NAMESPACE_PREFIX,
        jlib:stream_error(<<"bad-namespace-prefix">>)).
-define(SERR_CONFLICT,
        jlib:stream_error(<<"conflict">>)).
-define(SERR_CONNECTION_TIMEOUT,
        jlib:stream_error(<<"connection-timeout">>)).
-define(SERR_HOST_GONE,
        jlib:stream_error(<<"host-gone">>)).
-define(SERR_HOST_UNKNOWN,
        jlib:stream_error(<<"host-unknown">>)).
-define(SERR_IMPROPER_ADDRESSING,
        jlib:stream_error(<<"improper-addressing">>)).
-define(SERR_INTERNAL_SERVER_ERROR,
        jlib:stream_error(<<"internal-server-error">>)).
-define(SERR_INVALID_FROM,
        jlib:stream_error(<<"invalid-from">>)).
-define(SERR_INVALID_ID,
        jlib:stream_error(<<"invalid-id">>)).
-define(SERR_INVALID_NAMESPACE,
        jlib:stream_error(<<"invalid-namespace">>)).
-define(SERR_INVALID_XML,
        jlib:stream_error(<<"invalid-xml">>)).
-define(SERR_NOT_AUTHORIZED,
        jlib:stream_error(<<"not-authorized">>)).
-define(SERR_POLICY_VIOLATION,
        jlib:stream_error(<<"policy-violation">>)).
-define(SERR_REMOTE_CONNECTION_FAILED,
        jlib:stream_error(<<"remote-connection-failed">>)).
-define(SERR_RESOURSE_CONSTRAINT,
        jlib:stream_error(<<"resource-constraint">>)).
-define(SERR_RESTRICTED_XML,
        jlib:stream_error(<<"restricted-xml">>)).
% TODO: include hostname or IP
-define(SERR_SEE_OTHER_HOST,
        jlib:stream_error(<<"see-other-host">>)).
-define(SERR_SYSTEM_SHUTDOWN,
        jlib:stream_error(<<"system-shutdown">>)).
-define(SERR_UNSUPPORTED_ENCODING,
        jlib:stream_error(<<"unsupported-encoding">>)).
-define(SERR_UNSUPPORTED_STANZA_TYPE,
        jlib:stream_error(<<"unsupported-stanza-type">>)).
-define(SERR_UNSUPPORTED_VERSION,
        jlib:stream_error(<<"unsupported-version">>)).
-define(SERR_XML_NOT_WELL_FORMED,
        jlib:stream_error(<<"xml-not-well-formed">>)).
%-define(SERR_,
%       jlib:stream_error(<<"">>)).

-define(SERRT_BAD_FORMAT(Lang, Text),
        jlib:stream_errort(<<"bad-format">>, Lang, Text)).
-define(SERRT_BAD_NAMESPACE_PREFIX(Lang, Text),
        jlib:stream_errort(<<"bad-namespace-prefix">>, Lang, Text)).
-define(SERRT_CONFLICT(Lang, Text),
        jlib:stream_errort(<<"conflict">>, Lang, Text)).
-define(SERRT_CONNECTION_TIMEOUT(Lang, Text),
        jlib:stream_errort(<<"connection-timeout">>, Lang, Text)).
-define(SERRT_HOST_GONE(Lang, Text),
        jlib:stream_errort(<<"host-gone">>, Lang, Text)).
-define(SERRT_HOST_UNKNOWN(Lang, Text),
        jlib:stream_errort(<<"host-unknown">>, Lang, Text)).
-define(SERRT_IMPROPER_ADDRESSING(Lang, Text),
        jlib:stream_errort(<<"improper-addressing">>, Lang, Text)).
-define(SERRT_INTERNAL_SERVER_ERROR(Lang, Text),
        jlib:stream_errort(<<"internal-server-error">>, Lang, Text)).
-define(SERRT_INVALID_FROM(Lang, Text),
        jlib:stream_errort(<<"invalid-from">>, Lang, Text)).
-define(SERRT_INVALID_ID(Lang, Text),
        jlib:stream_errort(<<"invalid-id">>, Lang, Text)).
-define(SERRT_INVALID_NAMESPACE(Lang, Text),
        jlib:stream_errort(<<"invalid-namespace">>, Lang, Text)).
-define(SERRT_INVALID_XML(Lang, Text),
        jlib:stream_errort(<<"invalid-xml">>, Lang, Text)).
-define(SERRT_NOT_AUTHORIZED(Lang, Text),
        jlib:stream_errort(<<"not-authorized">>, Lang, Text)).
-define(SERRT_POLICY_VIOLATION(Lang, Text),
        jlib:stream_errort(<<"policy-violation">>, Lang, Text)).
-define(SERRT_REMOTE_CONNECTION_FAILED(Lang, Text),
        jlib:stream_errort(<<"remote-connection-failed">>, Lang, Text)).
-define(SERRT_RESOURSE_CONSTRAINT(Lang, Text),
        jlib:stream_errort(<<"resource-constraint">>, Lang, Text)).
-define(SERRT_RESTRICTED_XML(Lang, Text),
        jlib:stream_errort(<<"restricted-xml">>, Lang, Text)).
% TODO: include hostname or IP
-define(SERRT_SEE_OTHER_HOST(Lang, Text),
        jlib:stream_errort(<<"see-other-host">>, Lang, Text)).
-define(SERRT_SYSTEM_SHUTDOWN(Lang, Text),
        jlib:stream_errort(<<"system-shutdown">>, Lang, Text)).
-define(SERRT_UNSUPPORTED_ENCODING(Lang, Text),
        jlib:stream_errort(<<"unsupported-encoding">>, Lang, Text)).
-define(SERRT_UNSUPPORTED_STANZA_TYPE(Lang, Text),
        jlib:stream_errort(<<"unsupported-stanza-type">>, Lang, Text)).
-define(SERRT_UNSUPPORTED_VERSION(Lang, Text),
        jlib:stream_errort(<<"unsupported-version">>, Lang, Text)).
-define(SERRT_XML_NOT_WELL_FORMED(Lang, Text),
        jlib:stream_errort(<<"xml-not-well-formed">>, Lang, Text)).
%-define(SERRT_(Lang, Text),
%       jlib:stream_errort(<<"">>, Lang, Text)).


-record(jid, {user = <<>>      :: ejabberd:user(),
              server = <<>>    :: ejabberd:server(),
              resource = <<>>  :: ejabberd:resource(),
              luser = <<>>     :: ejabberd:luser(),
              lserver = <<>>   :: ejabberd:lserver(),
              lresource = <<>> :: ejabberd:lresource()
             }).

-record(iq, {id = <<>>    :: binary(),
             type         :: atom(),
             xmlns = <<>> :: binary(),
             lang = <<>>  :: ejabberd:lang(),
             sub_el       :: [jlib:xmlel()]
            }).

-record(rsm_in, {max         :: non_neg_integer() | undefined | error,
                 direction   :: before | aft | undefined,
                %% id is empty, if cdata does not exist
                 id          :: binary() | undefined,
                 index       :: non_neg_integer() | undefined | error
                }).

-record(mam_borders, {after_id  :: non_neg_integer() | undefined,
                      before_id :: non_neg_integer() | undefined,
                      from_id   :: non_neg_integer() | undefined,
                      to_id     :: non_neg_integer() | undefined
                     }).

-record(rsm_out, {count :: pos_integer(),
                  index :: pos_integer(),
                  first :: pos_integer(),
                  last :: pos_integer()
                 }).

-endif.<|MERGE_RESOLUTION|>--- conflicted
+++ resolved
@@ -101,16 +101,7 @@
 
 -define(NS_HTTPBIND,     <<"http://jabber.org/protocol/httpbind">>).
 
-<<<<<<< HEAD
-=======
 -define(NS_STREAM_MGNT_3, <<"urn:xmpp:sm:3">>).
-
-% TODO: remove<<"code" attribute (currently it used for backward-compatibility)
--define(STANZA_ERROR(Code, Type, Condition),
-    {xmlel,<<"error">>,
-     [{<<"code">>, Code}, {<<"type">>, Type}],
-     [{xmlel, Condition, [{<<"xmlns">>, ?NS_STANZAS}], []}]}).
->>>>>>> b39c2804
 
 -define(ERR_BAD_REQUEST,
         jlib:stanza_error(<<"400">>,<<"modify">>,<<"bad-request">>)).
