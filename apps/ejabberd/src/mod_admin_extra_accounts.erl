%%%-------------------------------------------------------------------
%%% File    : mod_admin_extra_accounts.erl
%%% Author  : Badlop <badlop@process-one.net>, Piotr Nosek <piotr.nosek@erlang-solutions.com>
%%% Purpose : Contributed administrative functions and commands
%%% Created : 10 Aug 2008 by Badlop <badlop@process-one.net>
%%%
%%%
%%% ejabberd, Copyright (C) 2002-2008   ProcessOne
%%%
%%% This program is free software; you can redistribute it and/or
%%% modify it under the terms of the GNU General Public License as
%%% published by the Free Software Foundation; either version 2 of the
%%% License, or (at your option) any later version.
%%%
%%% This program is distributed in the hope that it will be useful,
%%% but WITHOUT ANY WARRANTY; without even the implied warranty of
%%% MERCHANTABILITY or FITNESS FOR A PARTICULAR PURPOSE.  See the GNU
%%% General Public License for more details.
%%%
%%% You should have received a copy of the GNU General Public License
%%% along with this program; if not, write to the Free Software
%%% Foundation, Inc., 59 Temple Place, Suite 330, Boston, MA
%%% 02111-1307 USA
%%%
%%%-------------------------------------------------------------------

-module(mod_admin_extra_accounts).
-author('badlop@process-one.net').

-export([
    commands/0,

    %% Accounts
    set_password/3,
    check_password_hash/4,
    delete_old_users/1,
    delete_old_users_vhost/2,
    ban_account/3,
    num_active_users/2
    ]).

-include("ejabberd.hrl").
-include("ejabberd_commands.hrl").

%%%
%%% Register commands
%%%

-spec commands() -> [ejabberd_commands:cmd(),...].
commands() ->
    [
        #ejabberd_commands{name = change_password, tags = [accounts],
                           desc = "Change the password of an account",
                           module = ?MODULE, function = set_password,
                           args = [{user, binary}, {host, binary}, {newpass, binary}],
                           result = {res, rescode}},
        #ejabberd_commands{name = check_password_hash, tags = [accounts],
                           desc = "Check if the password hash is correct",
                           longdesc = "Allowed hash methods: md5, sha.",
                           module = ?MODULE, function = check_password_hash,
                           args = [{user, binary}, {host, binary}, {passwordhash, string}, {hashmethod, string}],
                           result = {res, rescode}},
        #ejabberd_commands{name = delete_old_users, tags = [accounts, purge],
                           desc = "Delete users that didn't log in last days, or that never logged",
                           module = ?MODULE, function = delete_old_users,
                           args = [{days, integer}],
                           result = {res, restuple}},
        #ejabberd_commands{name = delete_old_users_vhost, tags = [accounts, purge],
                           desc = "Delete users that didn't log in last days in vhost, or that never logged",
                           module = ?MODULE, function = delete_old_users_vhost,
                           args = [{host, binary}, {days, integer}],
                           result = {res, restuple}},
        #ejabberd_commands{name = ban_account, tags = [accounts],
                           desc = "Ban an account: kick sessions and set random password",
                           module = ?MODULE, function = ban_account,
                           args = [{user, binary}, {host, binary}, {reason, binary}],
                           result = {res, rescode}},
        #ejabberd_commands{name = num_active_users, tags = [accounts, stats],
                           desc = "Get number of users active in the last days",
                           module = ?MODULE, function = num_active_users,
                           args = [{host, binary}, {days, integer}],
                           result = {users, integer}},
        #ejabberd_commands{name = check_account, tags = [accounts],
                           desc = "Check if an account exists or not",
                           module = ejabberd_auth, function = is_user_exists,
                           args = [{user, binary}, {host, binary}],
                           result = {res, rescode}},
        #ejabberd_commands{name = check_password, tags = [accounts],
                           desc = "Check if a password is correct",
                           module = ejabberd_auth, function = check_password,
                           args = [{user, binary}, {host, binary}, {password, binary}],
                           result = {res, rescode}}
        ].

%%%
%%% Accounts
%%%

-spec set_password(ejabberd:user(), ejabberd:server(), binary()) -> 'error' | 'ok'.
set_password(User, Host, Password) ->
    case ejabberd_auth:set_password(User, Host, Password) of
        ok -> ok;
        _ ->  error
    end.


-spec check_password_hash(ejabberd:user(), ejabberd:server(), Hash :: binary(),
                         Method :: string()) -> 'error' | 'ok'.
check_password_hash(User, Host, PasswordHash, HashMethod) ->
    AccountPass = ejabberd_auth:get_password_s(User, Host),
    AccountPassHash = case HashMethod of
        "md5" -> get_md5(AccountPass);
        "sha" -> get_sha(AccountPass);
        _ -> undefined
    end,
    case AccountPassHash of
        undefined -> error;
        PasswordHash -> ok;
        _ -> error
    end.


-spec get_md5(binary()) -> string().
get_md5(AccountPass) ->
    lists:flatten([io_lib:format("~.16B", [X])
<<<<<<< HEAD
                   || X <- binary_to_list(crypto:md5(AccountPass))]).


-spec get_sha(binary()) -> string().
=======
                   || X <- binary_to_list(crypto:hash(md5, AccountPass))]).
>>>>>>> 66c205f7
get_sha(AccountPass) ->
    lists:flatten([io_lib:format("~.16B", [X])
                   || X <- binary_to_list(crypto:hash(sha, AccountPass))]).


-spec num_active_users(ejabberd:server(), integer()) -> non_neg_integer().
num_active_users(Host, Days) ->
    Mod = mod_admin_extra_last:get_lastactivity_module(Host),
    {MegaSecs, Secs, _MicroSecs} = now(),
    TimeStamp = MegaSecs * 1000000 + Secs,
    TS = TimeStamp - Days * 86400,
    case catch Mod:select(Host, TS, '>') of
        {'EXIT', _Reason} ->
            0;
        Vals0 ->
            length(Vals0)
    end.


-spec delete_old_users(integer()) -> {'ok', string()}.
delete_old_users(Days) ->
    %% Get the list of registered users
    Users = ejabberd_auth:dirty_get_registered_users(),

    {removed, N, UR} = delete_old_users(Days, Users),
    {ok, io_lib:format("Deleted ~p users: ~p", [N, UR])}.


-spec delete_old_users_vhost(ejabberd:server(), integer()) -> {'ok', string()}.
delete_old_users_vhost(Host, Days) ->
    %% Get the list of registered users
    Users = ejabberd_auth:get_vh_registered_users(Host),

    {removed, N, UR} = delete_old_users(Days, Users),
    {ok, io_lib:format("Deleted ~p users: ~p", [N, UR])}.


-spec delete_old_users(Days :: integer(), Users :: [ejabberd:simple_jid()])
            -> {'removed', non_neg_integer(), [ejabberd:simple_jid()]}.
delete_old_users(Days, Users) ->
    %% Convert older time
    SecOlder = Days*24*60*60,

    %% Get current time
    {MegaSecs, Secs, _MicroSecs} = now(),
    TimeStamp_now = MegaSecs * 1000000 + Secs,

    %% For a user, remove if required and answer true
    F = fun({LUser, LServer}) ->
            %% Check if the user is logged
            case ejabberd_sm:get_user_resources(LUser, LServer) of
                %% If it isnt
                [] ->
                    %% Look for his last_activity
                    case (get_lastactivity_module(LServer)):get_last_info(LUser, LServer) of
                        %% If it is
                        %% existent:
                        {ok, TimeStamp, _Status} ->
                            %% get his age
                            Sec = TimeStamp_now - TimeStamp,
                            %% If he is
                            if
                                %% younger than SecOlder:
                                Sec < SecOlder ->
                                    %% do nothing
                                    false;
                                %% older:
                                true ->
                                    %% remove the user
                                    ejabberd_auth:remove_user(LUser, LServer),
                                    true
                            end;
                        %% nonexistent:
                        not_found ->
                            %% remove the user
                            ejabberd_auth:remove_user(LUser, LServer),
                            true
                    end;
                %% Else
                _ ->
                    %% do nothing
                    false
            end
    end,
    %% Apply the function to every user in the list
    Users_removed = lists:filter(F, Users),
    {removed, length(Users_removed), Users_removed}.


-spec get_lastactivity_module(ejabberd:server()) -> 'mod_last' | 'mod_last_odbc'.
get_lastactivity_module(Server) ->
    case lists:member(mod_last, gen_mod:loaded_modules(Server)) of
        true -> mod_last;
        _ -> mod_last_odbc
    end.


-spec ban_account(ejabberd:user(), ejabberd:server(), binary() | string()) -> 'ok'.
ban_account(User, Host, ReasonText) ->
    Reason = mod_admin_extra_sessions:prepare_reason(ReasonText),
    kick_sessions(User, Host, Reason),
    set_random_password(User, Host, Reason),
    ok.


-spec kick_sessions(ejabberd:user(), ejabberd:server(), binary()) -> [ok].
kick_sessions(User, Server, Reason) ->
    lists:map(
        fun(Resource) ->
                mod_admin_extra_sessions:kick_this_session(User, Server, Resource, Reason)
        end,
        ejabberd_sm:get_user_resources(User, Server)).


-spec set_random_password(ejabberd:user(), ejabberd:server(), binary()) -> 'ok'.
set_random_password(User, Server, Reason) ->
    NewPass = build_random_password(Reason),
    set_password_auth(User, Server, NewPass).


-spec build_random_password(Reason :: binary()) -> binary().
build_random_password(Reason) ->
    Date = list_to_binary(jlib:timestamp_to_iso(calendar:universal_time())),
    RandomString = list_to_binary(randoms:get_string()),
    <<"BANNED_ACCOUNT--", Date/binary, "--", RandomString/binary, "--", Reason/binary>>.


-spec set_password_auth(ejabberd:user(), ejabberd:server(), binary()) -> 'ok'.
set_password_auth(User, Server, Password) ->
    ok = ejabberd_auth:set_password(User, Server, Password).<|MERGE_RESOLUTION|>--- conflicted
+++ resolved
@@ -123,14 +123,7 @@
 -spec get_md5(binary()) -> string().
 get_md5(AccountPass) ->
     lists:flatten([io_lib:format("~.16B", [X])
-<<<<<<< HEAD
-                   || X <- binary_to_list(crypto:md5(AccountPass))]).
-
-
--spec get_sha(binary()) -> string().
-=======
                    || X <- binary_to_list(crypto:hash(md5, AccountPass))]).
->>>>>>> 66c205f7
 get_sha(AccountPass) ->
     lists:flatten([io_lib:format("~.16B", [X])
                    || X <- binary_to_list(crypto:hash(sha, AccountPass))]).
