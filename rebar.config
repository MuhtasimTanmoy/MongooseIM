--- conflicted
+++ resolved
@@ -18,12 +18,10 @@
     {folsom, ".*", {git, "git://github.com/boundary/folsom.git", {branch, "master"}}},
     {mochijson2, ".*", {git, "git://github.com/bjnortier/mochijson2.git", {branch, "master"}}},
     {alarms, ".*", {git, "git://github.com/chrzaszcz/alarms.git", {branch, "master"}}},
-<<<<<<< HEAD
-    {seestar, ".*", {git, "git://github.com/iamaleksey/seestar.git", {branch, "master"}}}
-=======
+    %% Master branch is incompatible with R15 (because of builtin types)
+    {seestar, ".*", {git, "git://github.com/iamaleksey/seestar.git", "3d898b3ef124ec94e8bf362094b5ac2ebae6871a"}},
     {p1_cache_tab, ".*", {git, "git://github.com/processone/cache_tab"}},
     {p1_stringprep, ".*", {git, "git://github.com/processone/stringprep.git", "9e9e0f8dbe6a70ef36e1d4436b458ca5a77fbcfb"}}
->>>>>>> e1d6b1ab
 ]}.
 
 {pre_hooks, [{compile, "make generate_snmp_header"}]}.